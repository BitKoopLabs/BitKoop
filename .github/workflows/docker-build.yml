name: Build and Push Docker Image

on:
  push:
<<<<<<< HEAD
    branches: [ main ]
=======
>>>>>>> 9f211af0

jobs:
  build:
    runs-on: ubuntu-latest
    permissions:
      contents: read
      packages: write

    steps:
      - name: Checkout repository
        uses: actions/checkout@v3

      - name: Set up QEMU (for multi-arch builds)
        uses: docker/setup-qemu-action@v3

      - name: Set up Docker Buildx
        uses: docker/setup-buildx-action@v3

      - name: Log in to GitHub Container Registry
        uses: docker/login-action@v3
        with:
          registry: ghcr.io
          username: ${{ github.actor }}
          password: ${{ secrets.GITHUB_TOKEN }}

      - name: Extract metadata (tags, labels) for Docker
        id: meta
        uses: docker/metadata-action@v4
        with:
          images: ghcr.io/bitkooplabs/bitkoop-validator

      - name: Set image tag from branch name (sanitized)
        run: |
          RAW_TAG="${GITHUB_REF_NAME}"
          SAFE_TAG=$(echo "$RAW_TAG" | tr '[:upper:]' '[:lower:]' | sed 's/[^a-z0-9_.-]/-/g')
          echo "IMAGE_TAG=$SAFE_TAG" >> $GITHUB_ENV

      - name: Build and push Docker image (branch tag)
        if: github.ref != 'refs/heads/main'
        uses: docker/build-push-action@v4
        with:
          context: .
          push: true
          tags: |
            ghcr.io/bitkooplabs/bitkoop-validator:${{ env.IMAGE_TAG }}
          cache-from: type=gha
          cache-to: type=gha,mode=max

      - name: Build and push Docker image (latest on main)
        if: github.ref == 'refs/heads/main'
        uses: docker/build-push-action@v4
        with:
          context: .
          push: true
          tags: |
            ghcr.io/bitkooplabs/bitkoop-validator:latest
          cache-from: type=gha
          cache-to: type=gha,mode=max<|MERGE_RESOLUTION|>--- conflicted
+++ resolved
@@ -2,10 +2,6 @@
 
 on:
   push:
-<<<<<<< HEAD
-    branches: [ main ]
-=======
->>>>>>> 9f211af0
 
 jobs:
   build:
