--- conflicted
+++ resolved
@@ -18,11 +18,7 @@
 2. Download the latest `docker-compose.yml` from the official repository:
 
    ```sh
-<<<<<<< HEAD
-   curl -L -o docker-compose.yml https://raw.githubusercontent.com/BitKoop-com/BitKoop/main/docker-compose.yml
-=======
    curl -L -o docker-compose.yml https://raw.githubusercontent.com/BitKoopLabs/BitKoop/main/docker-compose.yml
->>>>>>> 03fe86cc
    ```
 
 3. Start the validator (and watchtower) in the background:
@@ -85,11 +81,7 @@
 1. Clone the repository and set up your environment:
 
    ```sh
-<<<<<<< HEAD
-   git clone https://github.com/BitKoop-com/BitKoop.git
-=======
    git clone https://github.com/BitKoopLabs/BitKoop.git
->>>>>>> 03fe86cc
    cd BitKoop
    python3 -m venv venv
    source venv/bin/activate
